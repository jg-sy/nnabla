# Copyright (c) 2017 Sony Corporation. All Rights Reserved.
#
# Licensed under the Apache License, Version 2.0 (the "License");
# you may not use this file except in compliance with the License.
# You may obtain a copy of the License at
#
#     http://www.apache.org/licenses/LICENSE-2.0
#
# Unless required by applicable law or agreed to in writing, software
# distributed under the License is distributed on an "AS IS" BASIS,
# WITHOUT WARRANTIES OR CONDITIONS OF ANY KIND, either express or implied.
# See the License for the specific language governing permissions and
# limitations under the License.

import argparse
import os
import sys


def main():
    parser = argparse.ArgumentParser()
    subparsers = parser.add_subparsers()

    try:
        from nnabla.utils.cli.train import train_command
        # Train
        subparser = subparsers.add_parser('train')
        subparser.add_argument(
            '-c', '--config', help='path to nntxt', required=True)
        subparser.add_argument(
            '-p', '--param', help='path to parameter file', required=False)
        subparser.add_argument(
            '-o', '--outdir', help='output directory', required=True)
        subparser.set_defaults(func=train_command)
    except:
        pass

    from nnabla.utils.cli.forward import infer_command
    # Infer
    subparser = subparsers.add_parser('infer')
    subparser.add_argument(
        '-c', '--config', help='path to nntxt', required=True)
    subparser.add_argument(
        '-o', '--output', help='output file prefix', required=False)
    subparser.add_argument(
        '-p', '--param', help='path to parameter file', required=False)
    subparser.add_argument(
        '-b', '--batch_size',
        help='Batch size to use batch size in nnp file set -1.',
        type=int, default=1)
    subparser.add_argument('inputs', nargs='+')
    subparser.set_defaults(func=infer_command)

    try:
        from nnabla.utils.cli.forward import forward_command
        # Forward
        subparser = subparsers.add_parser('forward')
        subparser.add_argument(
            '-c', '--config', help='path to nntxt', required=True)
        subparser.add_argument(
            '-p', '--param', help='path to parameter file', required=False)
        subparser.add_argument(
            '-d', '--dataset', help='path to CSV dataset', required=False)
        subparser.add_argument(
            '-o', '--outdir', help='output directory', required=True)
        subparser.set_defaults(func=forward_command)

    except:
        pass

    try:
        from nnabla.utils.cli.encode_decode_param import decode_param_command
        # Decode param
        subparser = subparsers.add_parser('decode_param')
        subparser.add_argument(
            '-p', '--param', help='path to parameter file', required=False)
        subparser.add_argument(
            '-o', '--outdir', help='output directory', required=True)
        subparser.set_defaults(func=decode_param_command)
    except:
        pass

    try:
        from nnabla.utils.cli.encode_decode_param import encode_param_command
        # Encode param
        subparser = subparsers.add_parser('encode_param')
        subparser.add_argument(
            '-i', '--indir', help='input directory', required=True)
        subparser.add_argument(
            '-p', '--param', help='path to parameter file', required=False)
        subparser.set_defaults(func=encode_param_command)
    except:
        pass

    try:
        from nnabla.utils.cli.profile import profile_command
        # Profile
        subparser = subparsers.add_parser('profile')
        subparser.add_argument(
            '-c', '--config', help='path to nntxt', required=True)
        subparser.add_argument(
            '-o', '--outdir', help='output directory', required=True)
        subparser.set_defaults(func=profile_command)
    except:
        pass

    try:
        from nnabla.utils.cli.conv_dataset import conv_dataset_command
        # Convert dataset
        subparser = subparsers.add_parser('conv_dataset')
        subparser.add_argument('-F', '--force', action='store_true',
                               help='force overwrite destination', required=False)
        subparser.add_argument(
            '-S', '--shuffle', action='store_true', help='shuffle data', required=False)
        subparser.add_argument('-N', '--normalize', action='store_true',
                               help='normalize data range', required=False)
        subparser.add_argument('source')
        subparser.add_argument('destination')
        subparser.set_defaults(func=conv_dataset_command)
    except:
        pass

    try:
        from nnabla.utils.cli.compare_with_cpu import compare_with_cpu_command
        # Compare with CPU
        subparser = subparsers.add_parser('compare_with_cpu')
        subparser.add_argument(
            '-c', '--config', help='path to nntxt', required=True)
        subparser.add_argument(
            '-c2', '--config2', help='path to cpu nntxt', required=True)
        subparser.add_argument(
            '-o', '--outdir', help='output directory', required=True)
        subparser.set_defaults(func=compare_with_cpu_command)
    except:
        pass

    try:
        from nnabla.utils.cli.create_image_classification_dataset import create_image_classification_dataset_command
        # Create image classification dataset
        subparser = subparsers.add_parser(
            'create_image_classification_dataset')
        subparser.add_argument(
            '-i', '--sourcedir', help='source directory with directories for each class', required=True)
        subparser.add_argument(
            '-o', '--outdir', help='output directory', required=True)
        subparser.add_argument(
            '-c', '--channel', help='number of output color channels', required=True)
        subparser.add_argument(
            '-w', '--width', help='width of output image', required=True)
        subparser.add_argument(
            '-g', '--height', help='height of output image', required=True)
        subparser.add_argument(
            '-m', '--mode', help='shaping mode (trimming or padding)', required=True)
        subparser.add_argument(
            '-s', '--shuffle', help='shuffle mode (true or false)', required=True)
        subparser.add_argument(
            '-f1', '--file1', help='output file name 1', required=True)
        subparser.add_argument(
            '-r1', '--ratio1', help='output file ratio(%) 1')
        subparser.add_argument(
            '-f2', '--file2', help='output file name 2')
        subparser.add_argument(
            '-r2', '--ratio2', help='output file ratio(%) 2')
        subparser.set_defaults(
            func=create_image_classification_dataset_command)
    except:
        pass

    args = parser.parse_args()
    args.func(args)


if __name__ == '__main__':
<<<<<<< HEAD
    import six.moves._thread as thread
=======
    import thread
>>>>>>> 58262c14
    import threading
    thread.stack_size(128 * 1024 * 1024)
    sys.setrecursionlimit(0x3fffffff)
    main_thread = threading.Thread(target=main)
    main_thread.start()
    main_thread.join()<|MERGE_RESOLUTION|>--- conflicted
+++ resolved
@@ -171,11 +171,7 @@
 
 
 if __name__ == '__main__':
-<<<<<<< HEAD
-    import six.moves._thread as thread
-=======
     import thread
->>>>>>> 58262c14
     import threading
     thread.stack_size(128 * 1024 * 1024)
     sys.setrecursionlimit(0x3fffffff)
