# Copyright (c) 2017 Sony Corporation. All Rights Reserved.
#
# Licensed under the Apache License, Version 2.0 (the "License");
# you may not use this file except in compliance with the License.
# You may obtain a copy of the License at
#
#     http://www.apache.org/licenses/LICENSE-2.0
#
# Unless required by applicable law or agreed to in writing, software
# distributed under the License is distributed on an "AS IS" BASIS,
# WITHOUT WARRANTIES OR CONDITIONS OF ANY KIND, either express or implied.
# See the License for the specific language governing permissions and
# limitations under the License.

import pytest
import numpy as np
import nnabla as nn
<<<<<<< HEAD
=======
import nnabla.functions as F
from nnabla.testing import assert_allclose
>>>>>>> 92371ade


@pytest.mark.parametrize("seed", [313])
@pytest.mark.parametrize("op", ["+", "-", "*", "/", "**"])
def test_variable_arithmetic_ops2(seed, op):
    rng = np.random.RandomState(seed)
    shape = [2, 3, 4]
    vx = nn.Variable.from_numpy_array(rng.randn(*shape).astype(np.float32))
    vy = nn.Variable.from_numpy_array(rng.randn(*shape).astype(np.float32))
    if op == "**":
        vx.d += - vx.d.min() + 1.0
    with nn.auto_forward():
        vz = eval("vx {0} vy".format(op))
        ref_z = eval("vx.d {0} vy.d".format(op))
        assert_allclose(ref_z, vz.d)


@pytest.mark.parametrize("seed", [313, 314])
@pytest.mark.parametrize("op", ["+", "-", "*", "/", "**"])
def test_variable_arithmetic_scalar_ops(seed, op):
    rng = np.random.RandomState(seed)
    vx = nn.Variable.from_numpy_array(rng.randn(2, 3, 4).astype(np.float32))
    a = rng.randn()
    if op == "**":
        vx.d += - vx.d.min() + 1.0
    with nn.auto_forward():
        vz = eval("vx {0} a".format(op))
        ref_z = eval("vx.d {0} a".format(op))
        assert_allclose(ref_z, vz.d)


@pytest.mark.parametrize("seed", [313, 314])
@pytest.mark.parametrize("op", ["+", "-", "*", "/", "**"])
def test_variable_arithmetic_scalar_rops(seed, op):
    rng = np.random.RandomState(seed)
    vx = nn.Variable.from_numpy_array(rng.randn(2, 3, 4).astype(np.float32))
    a = rng.randn()
    if op == "**":
        a = np.abs(a)
    with nn.auto_forward():
        vz = eval("a {0} vx".format(op))
        ref_z = eval("a {0} vx.d".format(op))
        assert_allclose(ref_z, vz.d)


@pytest.mark.parametrize("seed", [313, 314])
@pytest.mark.parametrize("op", ["+", "-"])
def test_variable_arithmetic_unary_ops(seed, op):
    rng = np.random.RandomState(seed)
    vx = nn.Variable.from_numpy_array(rng.randn(2, 3, 4).astype(np.float32))
    with nn.auto_forward():
        vz = eval("{0} vx".format(op))
        ref_z = eval("{0} vx.d".format(op))
        assert_allclose(ref_z, vz.d)<|MERGE_RESOLUTION|>--- conflicted
+++ resolved
@@ -15,12 +15,6 @@
 import pytest
 import numpy as np
 import nnabla as nn
-<<<<<<< HEAD
-=======
-import nnabla.functions as F
-from nnabla.testing import assert_allclose
->>>>>>> 92371ade
-
 
 @pytest.mark.parametrize("seed", [313])
 @pytest.mark.parametrize("op", ["+", "-", "*", "/", "**"])
