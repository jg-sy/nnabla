# Copyright (c) 2017 Sony Corporation. All Rights Reserved.
#
# Licensed under the Apache License, Version 2.0 (the "License");
# you may not use this file except in compliance with the License.
# You may obtain a copy of the License at
#
#     http://www.apache.org/licenses/LICENSE-2.0
#
# Unless required by applicable law or agreed to in writing, software
# distributed under the License is distributed on an "AS IS" BASIS,
# WITHOUT WARRANTIES OR CONDITIONS OF ANY KIND, either express or implied.
# See the License for the specific language governing permissions and
# limitations under the License.

import pytest
import nnabla as nn
import nnabla.parametric_functions as PF
<<<<<<< HEAD
=======
import nnabla.communicators as C
from nnabla.testing import assert_allclose
>>>>>>> 92371ade
import numpy as np


def ref_all_gather(x_data, n_devices):
    results = []
    for i in range(n_devices):
        results.append(x_data * i)
    return results


@pytest.mark.parametrize("seed", [313])
def test_all_gather(seed, comm_nccl_opts):
    if comm_nccl_opts is None:
        pytest.skip(
            "Communicator test is disabled. You can turn it on by an option `--test-communicator`.")
    if len(comm_nccl_opts.devices) < 2:
        pytest.skip(
            "Communicator test is disabled. Use more than 1 gpus.")

    comm = comm_nccl_opts.comm
    device_id = int(comm_nccl_opts.device_id)
    n_devices = len(comm_nccl_opts.devices)

    # Variables
    rng = np.random.RandomState(seed)
    x_data = rng.rand(3, 4)
    x = nn.Variable(x_data.shape)
    x.d = x_data * device_id
    y_list = []
    for i in range(n_devices):
        y = nn.Variable(x_data.shape)
        y_list.append(y)

    # AllGahter
    comm.all_gather(x.data, [y.data for y in y_list])

    # Ref
    refs = ref_all_gather(x_data, n_devices)

    # Check
    for y, ref in zip(y_list, refs):
        assert_allclose(y.d, ref, rtol=1e-3, atol=1e-6)<|MERGE_RESOLUTION|>--- conflicted
+++ resolved
@@ -15,11 +15,6 @@
 import pytest
 import nnabla as nn
 import nnabla.parametric_functions as PF
-<<<<<<< HEAD
-=======
-import nnabla.communicators as C
-from nnabla.testing import assert_allclose
->>>>>>> 92371ade
 import numpy as np
 
 
